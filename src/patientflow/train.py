--- conflicted
+++ resolved
@@ -3,13 +3,6 @@
 import pandas as pd
 from joblib import dump
 import json
-<<<<<<< HEAD
-from datetime import datetime, date
-=======
-from datetime import datetime
->>>>>>> fc1f6c61
-from collections import Counter
-
 
 # import argparse
 
@@ -523,20 +516,12 @@
     # load parameters
     params = load_config_file(config_path)
 
-    prediction_times = params["prediction_times"]
-    start_training_set, start_validation_set, start_test_set, end_test_set = params["start_training_set"], params["start_validation_set"], params["start_test_set"], params["end_test_set"]
-    x1, y1, x2, y2 = params["x1"], params["y1"], params["x2"], params["y2"]
-    prediction_window = params["prediction_window"]
-    epsilon = float(params["epsilon"])
-    yta_time_interval = params["yta_time_interval"]
-<<<<<<< HEAD
-
-    # convert params dates in format that can be saved to json later
-    for key in ['start_training_set', 'start_validation_set', 'start_test_set', 'end_test_set']:
-        if key in params and isinstance(params[key], date):
-            params[key] = params[key].isoformat()
-=======
->>>>>>> fc1f6c61
+    prediction_times = params[0]
+    start_training_set, start_validation_set, start_test_set, end_test_set = params[1:5]
+    x1, y1, x2, y2 = params[5:9]
+    prediction_window = params[9]
+    epsilon = float(params[10])
+    time_interval = params[11]
 
     # Load data
     if uclh:
@@ -578,28 +563,11 @@
         date_column="arrival_datetime",
     )
 
-<<<<<<< HEAD
-
-    model_metadata = {'data_folder_name': data_folder_name, 'uclh': uclh, 'train_dttm': train_dttm, 
-                      'config': params
-                      }
-=======
-    
-    model_metadata = {'data_folder_name': data_folder_name, 'uclh': uclh, 'train_dttm': train_dttm, 'config': params}
->>>>>>> fc1f6c61
-    filename_results_dict_name = "model_metadata.json"
-
-
-
     # Train admissions model
 
     # Initialize a dict to save information about the best models for each time of day
     grid = {
-<<<<<<< HEAD
-        "n_estimators": [30],# , 40], #, 50],
-=======
-        "n_estimators": [30 , 40], #, 50],
->>>>>>> fc1f6c61
+        "n_estimators": [30],  # , 40, 50],
         "subsample": [0.7],  # , 0.8,0.9],
         "colsample_bytree": [0.7],  # , 0.8, 0.9]
     }
